--- conflicted
+++ resolved
@@ -3,11 +3,8 @@
 ## v3.0.28 (work in progress)
 
 ### New Features & Enhancements
-<<<<<<< HEAD
+* Added support for temporary credentials using AWS Session Tokens (See `--s3sessiontoken`.)
 * Experimental: Added support for S3 checksum algorithm selection. (See `--s3checksumalgo`.)
-=======
-* Added support for temporary credentials using AWS Session Tokens (See `--s3sessiontoken`.)
->>>>>>> 7f64ff6f
 
 ### General Changes
 * Updated S3 to latest AWS SDK CPP v1.11.580.
